"""
Trainer for reconstruction only
"""

from einops.layers.torch import Reduce
import torch
import torch.nn.functional as F
import wandb
from ema_pytorch import EMA
from torch.nn.parallel import DistributedDataParallel as DDP

from ..data import get_loader
from ..models import get_model_cls
from ..discriminators import get_discriminator_cls
from ..muon import init_muon
from ..nn.lpips import get_lpips_cls
from ..schedulers import get_scheduler_cls
from ..utils import Timer, freeze, unfreeze, versatile_load
from ..utils.logging import LogHelper, to_wandb
from .base import BaseTrainer
from ..configs import Config


def latent_reg_loss(z):
    # z is [b,c,h,w]
    loss = z.pow(2)
    loss = Reduce('b c h w -> b', reduction = 'sum')(loss).mean()
    return 0.5 * loss

class DecTuneTrainer(BaseTrainer):
    """
    Trainer for only the decoder, with frozen encoder.
    Does L2 + LPIPS + GAN

    :param train_cfg: Configuration for training
    :param logging_cfg: Configuration for logging
    :param model_cfg: Configuration for model
    :param global_rank: Rank across all devices.
    :param local_rank: Rank for current device on this process.
    :param world_size: Overall number of devices
    """
    def __init__(self,*args,**kwargs):
        super().__init__(*args,**kwargs)

        teacher_ckpt_path = self.train_cfg.teacher_ckpt
        teacher_cfg_path = self.train_cfg.teacher_cfg

        teacher_ckpt = versatile_load(teacher_ckpt_path)
        teacher_cfg = Config.from_yaml(teacher_cfg_path).model

        teacher = get_model_cls(teacher_cfg.model_id)(teacher_cfg)
        teacher.load_state_dict(teacher_ckpt)

        self.encoder = teacher.encoder

        if self.train_cfg.use_teacher_decoder:
            self.model = teacher.decoder
            self.model.decoder_only = True
        else:
            del teacher.decoder
            model_id = self.model_cfg.model_id
            model = get_model_cls(model_id)(self.model_cfg)
            del model.encoder
            self.model = model.decoder

        disc_cfg = self.model_cfg.discriminator
        self.discriminator = get_discriminator_cls(disc_cfg.model_id)(disc_cfg)

        if self.rank == 0:
            model_params = sum(p.numel() for p in self.model.parameters())
            disc_params = sum(p.numel() for p in self.discriminator.parameters())
            print(f"Model parameters: {model_params:,}")
            print(f"Discriminator parameters: {disc_params:,}")

        self.ema = None
        self.opt = None
        self.d_opt = None
        self.scheduler = None
        self.scaler = None

        self.total_step_counter = 0

    def save(self):
        save_dict = {
            'model' : self.model.state_dict(),
            'discriminator': self.discriminator.state_dict(),
            'ema' : self.ema.state_dict(),
            'opt' : self.opt.state_dict(),
            'scaler' : self.scaler.state_dict(),
            'steps': self.total_step_counter
        }
        if self.scheduler is not None:
            save_dict['scheduler'] = self.scheduler.state_dict()
        super().save(save_dict)

    def load(self):
        if self.train_cfg.resume_ckpt is not None:
            save_dict = super().load(self.train_cfg.resume_ckpt)
        else:
            return

        self.model.load_state_dict(save_dict['model'])
        self.discriminator.load_state_dict(save_dict['discriminator'])
        self.ema.load_state_dict(save_dict['ema'])
        self.opt.load_state_dict(save_dict['opt'])
        if self.scheduler is not None and 'scheduler' in save_dict:
            self.scheduler.load_state_dict(save_dict['scheduler'])
        self.scaler.load_state_dict(save_dict['scaler'])
        self.total_step_counter = save_dict['steps']

    def train(self):
        if torch.cuda.is_available():
            device = torch.device(f'cuda:{self.local_rank}')
            torch.cuda.set_device(device)
        else:
            device = torch.device('cpu')

        # Loss weights
        lpips_weight = self.train_cfg.loss_weights.get('lpips', 0.0)
        gan_weight = self.train_cfg.loss_weights.get('gan', 0.1)
        r12_weight = self.train_cfg.loss_weights.get('r12', 0.0)

        # Prepare model, lpips, ema
<<<<<<< HEAD
        self.model = self.model.to(device).train()
        if self.world_size > 1:
            self.model = DDP(self.model)
        
        self.discriminator = self.discriminator.to(device).train()
=======
        self.model = self.model.to(self.device).train()
        if self.world_size > 1:
            self.model = DDP(self.model)
        
        self.discriminator = self.discriminator.to(self.device).train()
>>>>>>> f8b08b22
        if self.world_size > 1:
            self.discriminator = DDP(self.discriminator)
        freeze(self.discriminator)

        self.lpips = None
        if lpips_weight > 0.0:
<<<<<<< HEAD
            self.lpips = VGGLPIPS().eval().to(device)
            freeze(self.lpips)

        self.encoder = self.encoder.bfloat16().eval().to(device)
        freeze(self.encoder)

=======
            lpips = get_lpips_cls(self.train_cfg.lpips_id)(self.device).to(self.device).eval()
            freeze(lpips)

        self.encoder = self.encoder.to(self.device).bfloat16().eval()
        freeze(self.encoder)

        self.encoder = torch.compile(self.encoder)
        #self.lpips.model = torch.compile(self.lpips.model)

>>>>>>> f8b08b22
        self.ema = EMA(
            self.model,
            beta = 0.9999,
            update_after_step = 0,
            update_every = 1
        )

        # compile all training and frozen models
        self.encoder = torch.compile(self.encoder, mode="max-autotune", fullgraph=True)
        self.lpips = torch.compile(self.lpips, mode="max-autotune", fullgraph=True)
        self.model = torch.compile(self.model, mode="max-autotune", fullgraph=True)
        self.discriminator = torch.compile(self.discriminator, mode="max-autotune", fullgraph=True)
        self.ema = torch.compile(self.ema, mode="max-autotune", fullgraph=True)

        # Set up optimizer and scheduler
        if self.train_cfg.opt.lower() == "muon":
            self.opt = init_muon(self.model, rank=self.rank, world_size=self.world_size, **self.train_cfg.opt_kwargs)
            self.d_opt = init_muon(self.discriminator, rank=self.rank, world_size=self.world_size, **self.train_cfg.opt_kwargs)
        else:
            opt_cls = getattr(torch.optim, self.train_cfg.opt)
            self.opt = opt_cls(self.model.parameters(), **self.train_cfg.opt_kwargs)
            self.d_opt = opt_cls(self.discriminator.parameters(), **self.train_cfg.opt_kwargs)

        if self.train_cfg.scheduler is not None:
            self.scheduler = get_scheduler_cls(self.train_cfg.scheduler)(self.opt, **self.train_cfg.scheduler_kwargs)

        # Grad accum setup and scaler
        accum_steps = self.train_cfg.target_batch_size // self.train_cfg.batch_size // self.world_size
        accum_steps = max(1, accum_steps)

        self.scaler = torch.amp.GradScaler()
<<<<<<< HEAD
        ctx = torch.amp.autocast(device, torch.bfloat16)
=======
        ctx = torch.amp.autocast(self.device, torch.bfloat16)

        self.load()
>>>>>>> f8b08b22

        # Timer reset
        timer = Timer()
        timer.reset()
        metrics = LogHelper()
        if self.rank == 0:
            wandb.watch(self.get_module(), log = 'all')

        # Dataset setup
        loader = get_loader(self.train_cfg.data_id, self.train_cfg.batch_size)

        def warmup_gan_weight():
            if self.total_step_counter < self.train_cfg.delay_adv:
                return 0.0
            else:
                x = (self.total_step_counter - self.train_cfg.delay_adv) / self.train_cfg.warmup_adv
                x = max(0.0, min(1.0, x))
                # Cosine annealing from 0 to 1
                ramp = 0.5 * (1 - torch.cos(torch.tensor(x * torch.pi)).item())
                return ramp * gan_weight  

        def r_loss(d, x, sigma = 0.01):
            z = sigma * torch.randn_like(x)
            d_clean = d(x.detach())
            d_noisy = d(x.detach() + z)

            return ((d_clean - d_noisy).pow(2).mean())
        
        def d_loss(d, x_fake, x_real):
            fake_out = d(x_fake)
            real_out = d(x_real)

            fake_loss = F.relu(1+fake_out).mean()
            real_loss = F.relu(1-real_out).mean()

            return fake_loss + real_loss

        def g_loss(d, x_fake):
            return -d(x_fake).mean()

        def merged_d_losses(d, x_fake, x_real, sigma=0.01):
            fake_out = d(x_fake.detach())
            real_out = d(x_real.detach())

            fake_out_noisy = d((x_fake + sigma*torch.randn_like(x_fake)).detach())
            real_out_noisy = d((x_real + sigma*torch.randn_like(x_real)).detach())

            r1_penalty = (fake_out_noisy - fake_out).pow(2).mean()
            r2_penalty = (real_out_noisy - real_out).pow(2).mean()

            fake_loss = F.relu(1 + fake_out).mean()
            real_loss = F.relu(1 - real_out).mean()

            return r1_penalty, r2_penalty, (fake_loss + real_loss)

        local_step = 0
        for _ in range(self.train_cfg.epochs):
            for batch in loader:
                total_loss = 0.
<<<<<<< HEAD
                batch = batch.bfloat16().to(device)
=======
                batch = batch.to(self.device).bfloat16()
>>>>>>> f8b08b22

                with torch.no_grad() and ctx:
                    teacher_z = self.encoder(batch) / self.train_cfg.latent_scale
                    teacher_z = F.interpolate(teacher_z, scale_factor=.5)
                    batch = F.interpolate(batch, scale_factor=.5)
                with ctx:
                    batch_rec = self.model(teacher_z)

                # Discriminator training
                unfreeze(self.discriminator)
                with ctx:
                    if r12_weight == 0.0:
                        disc_loss = d_loss(self.discriminator, batch_rec.detach(), batch.detach()) / accum_steps
                        metrics.log('disc_loss', disc_loss)
                    else:
                        r1_penalty, r2_penalty, d_loss = merged_d_losses(
                            self.discriminator, 
                            batch_rec.detach(), 
                            batch.detach()
                        )
                        r1_penalty = r1_penalty / accum_steps
                        r2_penalty = r2_penalty / accum_steps
                        d_loss = d_loss / accum_steps

                        metrics.log('r1_penalty', r1_penalty)
                        metrics.log('r2_penalty', r2_penalty)
                        metrics.log('disc_loss', d_loss)

                        disc_loss = d_loss + (r1_penalty + r2_penalty) * 0.5 * r12_weight


                self.scaler.scale(disc_loss).backward()
                freeze(self.discriminator)

                with ctx:
                    mse_loss = F.mse_loss(batch_rec, batch) / accum_steps
                    total_loss += mse_loss
                metrics.log('mse_loss', mse_loss)

                if lpips_weight > 0.0:
                    with ctx:
                        lpips_loss = self.lpips(batch_rec, batch) / accum_steps
                        total_loss += lpips_loss
                    metrics.log('lpips_loss', lpips_loss)

                crnt_gan_weight = warmup_gan_weight()
                if crnt_gan_weight > 0.0:
                    with ctx:
<<<<<<< HEAD
                        gan_loss = self.discriminator(batch_rec) / accum_steps
                        total_loss += crnt_gan_weight * gan_loss
=======
                        gan_loss = g_loss(self.discriminator, batch_rec) / accum_steps
>>>>>>> f8b08b22
                    metrics.log('gan_loss', gan_loss)

                self.scaler.scale(total_loss).backward()

                local_step += 1
                if local_step % accum_steps == 0:
                    # Updates
                    self.scaler.unscale_(self.opt)
                    torch.nn.utils.clip_grad_norm_(self.model.parameters(), max_norm=1.0)
                    self.scaler.unscale_(self.d_opt)
                    torch.nn.utils.clip_grad_norm_(self.discriminator.parameters(), max_norm=1.0)

                    self.scaler.step(self.opt)
                    self.opt.zero_grad(set_to_none=True)
                    self.scaler.step(self.d_opt)
                    self.d_opt.zero_grad(set_to_none=True)

                    self.scaler.update()

                    if self.scheduler is not None:
                        self.scheduler.step()

                    with ctx:
                        self.ema.update()

                    # Do logging stuff with sampling stuff in the middle
                    with torch.no_grad():
                        wandb_dict = metrics.pop()
                        wandb_dict['time'] = timer.hit()
                        wandb_dict['lr'] = self.opt.param_groups[0]['lr']
                        timer.reset()

                        if self.total_step_counter % self.train_cfg.sample_interval == 0:
                            with ctx:
                                ema_rec = self.ema.ema_model(teacher_z)

                            wandb_dict['samples'] = to_wandb(
                                batch.detach().contiguous().bfloat16(),
                                ema_rec.detach().contiguous().bfloat16(),
                                gather = False
                            )

                        if self.rank == 0:
                            wandb.log(wandb_dict)

                    self.total_step_counter += 1
                    if self.total_step_counter % self.train_cfg.save_interval == 0:
                        if self.rank == 0:
                            self.save()

                    self.barrier()<|MERGE_RESOLUTION|>--- conflicted
+++ resolved
@@ -121,33 +121,17 @@
         r12_weight = self.train_cfg.loss_weights.get('r12', 0.0)
 
         # Prepare model, lpips, ema
-<<<<<<< HEAD
-        self.model = self.model.to(device).train()
-        if self.world_size > 1:
-            self.model = DDP(self.model)
-        
-        self.discriminator = self.discriminator.to(device).train()
-=======
         self.model = self.model.to(self.device).train()
         if self.world_size > 1:
             self.model = DDP(self.model)
         
         self.discriminator = self.discriminator.to(self.device).train()
->>>>>>> f8b08b22
         if self.world_size > 1:
             self.discriminator = DDP(self.discriminator)
         freeze(self.discriminator)
 
         self.lpips = None
         if lpips_weight > 0.0:
-<<<<<<< HEAD
-            self.lpips = VGGLPIPS().eval().to(device)
-            freeze(self.lpips)
-
-        self.encoder = self.encoder.bfloat16().eval().to(device)
-        freeze(self.encoder)
-
-=======
             lpips = get_lpips_cls(self.train_cfg.lpips_id)(self.device).to(self.device).eval()
             freeze(lpips)
 
@@ -157,7 +141,6 @@
         self.encoder = torch.compile(self.encoder)
         #self.lpips.model = torch.compile(self.lpips.model)
 
->>>>>>> f8b08b22
         self.ema = EMA(
             self.model,
             beta = 0.9999,
@@ -189,13 +172,9 @@
         accum_steps = max(1, accum_steps)
 
         self.scaler = torch.amp.GradScaler()
-<<<<<<< HEAD
-        ctx = torch.amp.autocast(device, torch.bfloat16)
-=======
         ctx = torch.amp.autocast(self.device, torch.bfloat16)
 
         self.load()
->>>>>>> f8b08b22
 
         # Timer reset
         timer = Timer()
@@ -255,11 +234,7 @@
         for _ in range(self.train_cfg.epochs):
             for batch in loader:
                 total_loss = 0.
-<<<<<<< HEAD
-                batch = batch.bfloat16().to(device)
-=======
                 batch = batch.to(self.device).bfloat16()
->>>>>>> f8b08b22
 
                 with torch.no_grad() and ctx:
                     teacher_z = self.encoder(batch) / self.train_cfg.latent_scale
@@ -308,13 +283,9 @@
                 crnt_gan_weight = warmup_gan_weight()
                 if crnt_gan_weight > 0.0:
                     with ctx:
-<<<<<<< HEAD
-                        gan_loss = self.discriminator(batch_rec) / accum_steps
+                        gan_loss = g_loss(self.discriminator, batch_rec) / accum_steps
                         total_loss += crnt_gan_weight * gan_loss
-=======
-                        gan_loss = g_loss(self.discriminator, batch_rec) / accum_steps
->>>>>>> f8b08b22
-                    metrics.log('gan_loss', gan_loss)
+                metrics.log('gan_loss', gan_loss)
 
                 self.scaler.scale(total_loss).backward()
 
